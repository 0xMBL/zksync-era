--- conflicted
+++ resolved
@@ -127,15 +127,10 @@
             .build()
             .await
             .context("failed to build a connection pool for `MainNodeFetcher`")?;
-<<<<<<< HEAD
         let mut storage = pool
             .access_storage_tagged::<ServerStorageProcessor>("sync_layer")
             .await?;
-        MainNodeFetcherCursor::new(&mut storage)
-=======
-        let mut storage = pool.access_storage_tagged("sync_layer").await?;
         FetcherCursor::new(&mut storage)
->>>>>>> c5943230
             .await
             .context("failed to load `MainNodeFetcher` cursor from Postgres")?
     };
