use crate::glue::{GlueFrom, GlueInto};
<<<<<<< HEAD
use vm_latest::VmExecutionLogs;
use vm_latest::{
=======
use crate::interface::{
>>>>>>> 33174aa5
    CurrentExecutionState, ExecutionResult, Refunds, VmExecutionResultAndLogs,
    VmExecutionStatistics,
};

// Note: In version after vm VmVirtualBlocks the bootloader memory knowledge is encapsulated into the VM.
// But before it was a part of a public API.
// Bootloader memory required only for producing witnesses,
// and server doesn't need to generate witnesses for old blocks

impl GlueFrom<crate::vm_m5::vm::VmBlockResult> for crate::interface::FinishedL1Batch {
    fn glue_from(value: crate::vm_m5::vm::VmBlockResult) -> Self {
        crate::interface::FinishedL1Batch {
            block_tip_execution_result: VmExecutionResultAndLogs {
                result: value.block_tip_result.revert_reason.glue_into(),
                logs: VmExecutionLogs {
                    events: value.block_tip_result.logs.events.clone(),
                    user_l2_to_l1_logs: value.block_tip_result.logs.l2_to_l1_logs.clone(),
                    system_l2_to_l1_logs: vec![],
                    storage_logs: value.block_tip_result.logs.storage_logs.clone(),
                    total_log_queries_count: value.block_tip_result.logs.total_log_queries_count,
                },
                statistics: VmExecutionStatistics {
                    contracts_used: value.block_tip_result.contracts_used,
                    cycles_used: value.block_tip_result.cycles_used,
                    total_log_queries: value.block_tip_result.logs.total_log_queries_count,
                    computational_gas_used: value.full_result.gas_used,
                    gas_used: value.full_result.gas_used,
                },
                refunds: Refunds::default(),
            },
            final_execution_state: CurrentExecutionState {
                events: value.full_result.events,
                storage_log_queries: value.full_result.storage_log_queries,
                used_contract_hashes: value.full_result.used_contract_hashes,
                user_l2_to_l1_logs: value.full_result.l2_to_l1_logs,
                system_logs: vec![],
                total_log_queries: value.full_result.total_log_queries,
                cycles_used: value.full_result.cycles_used,
<<<<<<< HEAD
                deduplicated_events_logs: vec![],
=======
                storage_refunds: Vec::new(),
>>>>>>> 33174aa5
            },
            final_bootloader_memory: None,
        }
    }
}

impl GlueFrom<crate::vm_m6::vm::VmBlockResult> for crate::interface::FinishedL1Batch {
    fn glue_from(value: crate::vm_m6::vm::VmBlockResult) -> Self {
        crate::interface::FinishedL1Batch {
            block_tip_execution_result: VmExecutionResultAndLogs {
                result: value.block_tip_result.revert_reason.glue_into(),
                logs: VmExecutionLogs {
                    events: value.block_tip_result.logs.events,
                    user_l2_to_l1_logs: value.block_tip_result.logs.l2_to_l1_logs,
                    system_l2_to_l1_logs: vec![],
                    storage_logs: value.block_tip_result.logs.storage_logs,
                    total_log_queries_count: value.block_tip_result.logs.total_log_queries_count,
                },
                statistics: VmExecutionStatistics {
                    contracts_used: value.block_tip_result.contracts_used,
                    cycles_used: value.block_tip_result.cycles_used,
                    total_log_queries: value.block_tip_result.logs.total_log_queries_count,
                    computational_gas_used: value.full_result.computational_gas_used,
                    gas_used: value.full_result.gas_used,
                },
                refunds: Refunds::default(),
            },
            final_execution_state: CurrentExecutionState {
                events: value.full_result.events,
                storage_log_queries: value.full_result.storage_log_queries,
                used_contract_hashes: value.full_result.used_contract_hashes,
                user_l2_to_l1_logs: value.full_result.l2_to_l1_logs,
                system_logs: vec![],
                total_log_queries: value.full_result.total_log_queries,
                cycles_used: value.full_result.cycles_used,
<<<<<<< HEAD
                deduplicated_events_logs: vec![],
=======
                storage_refunds: Vec::new(),
>>>>>>> 33174aa5
            },
            final_bootloader_memory: None,
        }
    }
}

impl GlueFrom<crate::vm_1_3_2::vm::VmBlockResult> for crate::interface::FinishedL1Batch {
    fn glue_from(value: crate::vm_1_3_2::vm::VmBlockResult) -> Self {
        crate::interface::FinishedL1Batch {
            block_tip_execution_result: VmExecutionResultAndLogs {
                result: value.block_tip_result.revert_reason.glue_into(),
                logs: VmExecutionLogs {
                    events: value.block_tip_result.logs.events,
                    user_l2_to_l1_logs: value.block_tip_result.logs.l2_to_l1_logs,
                    system_l2_to_l1_logs: vec![],
                    storage_logs: value.block_tip_result.logs.storage_logs,
                    total_log_queries_count: value.block_tip_result.logs.total_log_queries_count,
                },
                statistics: VmExecutionStatistics {
                    contracts_used: value.block_tip_result.contracts_used,
                    cycles_used: value.block_tip_result.cycles_used,
                    total_log_queries: value.block_tip_result.logs.total_log_queries_count,
                    computational_gas_used: value.full_result.computational_gas_used,
                    gas_used: value.full_result.gas_used,
                },
                refunds: Refunds::default(),
            },
            final_execution_state: CurrentExecutionState {
                events: value.full_result.events,
                storage_log_queries: value.full_result.storage_log_queries,
                used_contract_hashes: value.full_result.used_contract_hashes,
                user_l2_to_l1_logs: value.full_result.l2_to_l1_logs,
                system_logs: vec![],
                total_log_queries: value.full_result.total_log_queries,
                cycles_used: value.full_result.cycles_used,
<<<<<<< HEAD
                deduplicated_events_logs: vec![],
=======
                storage_refunds: Vec::new(),
>>>>>>> 33174aa5
            },
            final_bootloader_memory: None,
        }
    }
}

impl GlueFrom<crate::vm_1_3_2::vm::VmBlockResult> for crate::interface::VmExecutionResultAndLogs {
    fn glue_from(value: crate::vm_1_3_2::vm::VmBlockResult) -> Self {
        let mut result = value
            .full_result
            .revert_reason
            .map(|a| a.revert_reason)
            .glue_into();

        if let ExecutionResult::Success { output } = &mut result {
            *output = value.full_result.return_data;
        }

        VmExecutionResultAndLogs {
            result,
            logs: VmExecutionLogs {
                events: value.full_result.events,
                user_l2_to_l1_logs: value.full_result.l2_to_l1_logs,
                system_l2_to_l1_logs: vec![],
                storage_logs: value.full_result.storage_log_queries,
                total_log_queries_count: value.full_result.total_log_queries,
            },
            statistics: VmExecutionStatistics {
                contracts_used: value.full_result.contracts_used,
                cycles_used: value.full_result.cycles_used,
                total_log_queries: value.full_result.total_log_queries,
                computational_gas_used: value.full_result.computational_gas_used,
                gas_used: value.full_result.gas_used,
            },
            refunds: Refunds::default(),
        }
    }
}

impl GlueFrom<crate::vm_m5::vm::VmBlockResult> for crate::interface::VmExecutionResultAndLogs {
    fn glue_from(value: crate::vm_m5::vm::VmBlockResult) -> Self {
        let mut result = value
            .full_result
            .revert_reason
            .map(|a| a.revert_reason)
            .glue_into();

        if let ExecutionResult::Success { output } = &mut result {
            *output = value.full_result.return_data;
        }

        VmExecutionResultAndLogs {
            result,
            logs: VmExecutionLogs {
                events: value.full_result.events,
                user_l2_to_l1_logs: value.full_result.l2_to_l1_logs,
                system_l2_to_l1_logs: vec![],
                storage_logs: value.full_result.storage_log_queries,
                total_log_queries_count: value.full_result.total_log_queries,
            },
            statistics: VmExecutionStatistics {
                contracts_used: value.full_result.contracts_used,
                cycles_used: value.full_result.cycles_used,
                total_log_queries: value.full_result.total_log_queries,
                computational_gas_used: 0,
                gas_used: value.full_result.gas_used,
            },
            refunds: Refunds::default(),
        }
    }
}

impl GlueFrom<crate::vm_m6::vm::VmBlockResult> for crate::interface::VmExecutionResultAndLogs {
    fn glue_from(value: crate::vm_m6::vm::VmBlockResult) -> Self {
        let mut result = value
            .full_result
            .revert_reason
            .map(|a| a.revert_reason)
            .glue_into();

        if let ExecutionResult::Success { output } = &mut result {
            *output = value.full_result.return_data;
        }

        VmExecutionResultAndLogs {
            result,
            logs: VmExecutionLogs {
                events: value.full_result.events,
                user_l2_to_l1_logs: value.full_result.l2_to_l1_logs,
                system_l2_to_l1_logs: vec![],
                storage_logs: value.full_result.storage_log_queries,
                total_log_queries_count: value.full_result.total_log_queries,
            },
            statistics: VmExecutionStatistics {
                contracts_used: value.full_result.contracts_used,
                cycles_used: value.full_result.cycles_used,
                total_log_queries: value.full_result.total_log_queries,
                computational_gas_used: value.full_result.computational_gas_used,
                gas_used: value.full_result.gas_used,
            },
            refunds: Refunds::default(),
        }
    }
}<|MERGE_RESOLUTION|>--- conflicted
+++ resolved
@@ -1,12 +1,7 @@
 use crate::glue::{GlueFrom, GlueInto};
-<<<<<<< HEAD
-use vm_latest::VmExecutionLogs;
-use vm_latest::{
-=======
 use crate::interface::{
->>>>>>> 33174aa5
-    CurrentExecutionState, ExecutionResult, Refunds, VmExecutionResultAndLogs,
-    VmExecutionStatistics,
+    types::outputs::VmExecutionLogs, CurrentExecutionState, ExecutionResult, Refunds,
+    VmExecutionResultAndLogs, VmExecutionStatistics,
 };
 
 // Note: In version after vm VmVirtualBlocks the bootloader memory knowledge is encapsulated into the VM.
@@ -43,11 +38,8 @@
                 system_logs: vec![],
                 total_log_queries: value.full_result.total_log_queries,
                 cycles_used: value.full_result.cycles_used,
-<<<<<<< HEAD
                 deduplicated_events_logs: vec![],
-=======
                 storage_refunds: Vec::new(),
->>>>>>> 33174aa5
             },
             final_bootloader_memory: None,
         }
@@ -83,11 +75,8 @@
                 system_logs: vec![],
                 total_log_queries: value.full_result.total_log_queries,
                 cycles_used: value.full_result.cycles_used,
-<<<<<<< HEAD
                 deduplicated_events_logs: vec![],
-=======
                 storage_refunds: Vec::new(),
->>>>>>> 33174aa5
             },
             final_bootloader_memory: None,
         }
@@ -123,11 +112,8 @@
                 system_logs: vec![],
                 total_log_queries: value.full_result.total_log_queries,
                 cycles_used: value.full_result.cycles_used,
-<<<<<<< HEAD
                 deduplicated_events_logs: vec![],
-=======
                 storage_refunds: Vec::new(),
->>>>>>> 33174aa5
             },
             final_bootloader_memory: None,
         }
