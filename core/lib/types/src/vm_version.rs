--- conflicted
+++ resolved
@@ -6,12 +6,7 @@
     M6BugWithCompressionFixed,
     Vm1_3_2,
     VmVirtualBlocks,
-<<<<<<< HEAD
-    // kl todo delete local vm verion
-    Local,
-=======
     VmVirtualBlocksRefundsEnhancement,
->>>>>>> 71ffe996
 }
 
 impl VmVersion {
