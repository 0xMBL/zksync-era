import chalk from 'chalk';
import { Command } from 'commander';
import * as utils from './utils';

import { clean } from './clean';
import * as compiler from './compiler';
import * as contract from './contract';
import * as db from './database';
import * as docker from './docker';
import * as env from './env';
import * as run from './run/run';
import * as server from './server';
import { up } from './up';

const entry = chalk.bold.yellow;
const announce = chalk.yellow;
const success = chalk.green;
const timestamp = chalk.grey;

export async function init(initArgs: InitArgs = DEFAULT_ARGS) {
<<<<<<< HEAD
    await initSetup(initArgs);
    await initBridgehubStateTransition(initArgs);
    await initHyperchain(initArgs);
}

async function initSetup(initArgs: InitArgs = DEFAULT_ARGS) {
    const { skipSubmodulesCheckout, skipEnvSetup, testTokens } = initArgs;
=======
    const {
        skipSubmodulesCheckout,
        skipEnvSetup,
        skipPlonkStep,
        testTokens,
        governorPrivateKeyArgs,
        deployerL2ContractInput
    } = initArgs;
>>>>>>> 7c137b72

    if (!process.env.CI && !skipEnvSetup) {
        await announced('Pulling images', docker.pull());
        await announced('Checking environment', checkEnv());
        await announced('Checking git hooks', env.gitHooks());
        await announced('Setting up containers', up());
        !skipPlonkStep && (await announced('Checking PLONK setup', run.plonkSetup()));
    }
    if (!skipSubmodulesCheckout) {
        // await announced('Checkout submodules', submoduleUpdate());
    }

    await announced('Compiling JS packages', run.yarn());
    await announced('Building L1 L2 contracts', contract.build());
    if (testTokens.deploy) {
        await announced('Deploying localhost ERC20 tokens', run.deployERC20('dev', '', '', '', testTokens.args));
    }

    await announced('Compile L2 system contracts', compiler.compileAll());
}

export async function initBridgehubStateTransition(initArgs: InitArgs = DEFAULT_ARGS) {
    const { governorPrivateKeyArgs } = initArgs;

    await announced('Building L1 L2 contracts', contract.build());

    // we have to initiate the db here, as we need to create the genesis block to initialize the L1 contracts
    await announced('Drop postgres db', db.drop());
    await announced('Setup postgres db', db.setup());
    await announced('Clean rocksdb', clean(`db/${process.env.ZKSYNC_ENV!}`));
    await announced('Clean backups', clean(`backups/${process.env.ZKSYNC_ENV!}`));
    await announced('Deploying L1 verifier', contract.deployVerifier([])); //KL todo what this?
    await announced('Reloading env', env.reload());

    await announced('Running server genesis setup', server.genesisFromSources());
    await announced('Deploying L1 contracts', contract.redeployL1(governorPrivateKeyArgs));
<<<<<<< HEAD
    await announced('Initializing bridges', contract.initializeBridges(governorPrivateKeyArgs));
    await announced('Initializing governance', contract.initializeGovernance(governorPrivateKeyArgs));
}

export async function initHyperchain(initArgs: InitArgs = DEFAULT_ARGS) {
    const { governorPrivateKeyArgs, deployerL2ContractInput } = initArgs;

    // await announced('Building L1 L2 contracts', contract.build());

    // we initialise with genesis chainId
    // await announced('Drop postgres db', db.drop());
    // await announced('Setup postgres db', db.setup());
    // await announced('Clean rocksdb', clean(`db/${process.env.ZKSYNC_ENV!}`));
    // await announced('Clean backups', clean(`backups/${process.env.ZKSYNC_ENV!}`));

    // await announced('Running server genesis setup', server.genesisFromSources());

    await announced('Registering Hyperchain', contract.registerHyperchain([]));
    await announced('Reloading env', env.reload());
    await announced('Initializing validator', contract.initializeValidator());
=======
    await announced('Initializing validator', contract.initializeValidator(governorPrivateKeyArgs));
>>>>>>> 7c137b72
    await announced('Initialize L1 allow list', contract.initializeL1AllowList(governorPrivateKeyArgs));
    await announced(
        'Deploying L2 contracts',
        contract.deployL2(
            deployerL2ContractInput.args,
            deployerL2ContractInput.includePaymaster,
            deployerL2ContractInput.includeL2WETH
        )
    );
<<<<<<< HEAD
    await announced('Initializing L2 WETH token', contract.initializeWethToken(governorPrivateKeyArgs));
    await announced('Initializing governance of chain', contract.initializeGovernanceChain(governorPrivateKeyArgs));
=======

    if (deployerL2ContractInput.includeL2WETH) {
        await announced('Initializing L2 WETH token', contract.initializeWethToken(governorPrivateKeyArgs));
    }
    await announced(
        'Initializing governance',
        contract.initializeGovernance([
            ...governorPrivateKeyArgs,
            !deployerL2ContractInput.includeL2WETH ? ['--skip-weth-bridge'] : []
        ])
    );
>>>>>>> 7c137b72
}

// A smaller version of `init` that "resets" the localhost environment, for which `init` was already called before.
// It does less and runs much faster.
export async function reinit() {
    await announced('Setting up containers', up());
    await announced('Compiling JS packages', run.yarn());
    await announced('Compile l2 contracts', compiler.compileAll());
    await announced('Drop postgres db', db.drop());
    await announced('Setup postgres db', db.setup());
    await announced('Clean rocksdb', clean(`db/${process.env.ZKSYNC_ENV!}`));
    await announced('Clean backups', clean(`backups/${process.env.ZKSYNC_ENV!}`));
    await announced('Building contracts', contract.build());
    //note no ERC20 tokens are deployed here
    await announced('Deploying L1 verifier', contract.deployVerifier([]));
    await announced('Reloading env', env.reload());
    await announced('Running server genesis setup', server.genesisFromSources());
    await announced('Deploying L1 contracts', contract.redeployL1([]));
    await announced('Initializing L1 Allow list', contract.initializeL1AllowList());
    await announced('Deploying L2 contracts', contract.deployL2([], true, true));
    await announced('Initializing L2 WETH token', contract.initializeWethToken());
    await announced('Initializing governance', contract.initializeGovernance());
    await announced('Initializing validator', contract.initializeValidator());
}

// A lightweight version of `init` that sets up local databases, generates genesis and deploys precompiled contracts
export async function lightweightInit() {
    await announced('Clean rocksdb', clean('db'));
    await announced('Clean backups', clean('backups'));
    await announced('Deploying L1 verifier', contract.deployVerifier([]));
    await announced('Reloading env', env.reload());
    await announced('Running server genesis setup', server.genesisFromBinary());
    await announced('Deploying L1 contracts', contract.redeployL1([]));
    await announced('Initializing validator', contract.initializeValidator());
    await announced('Initializing L1 Allow list', contract.initializeL1AllowList());
    await announced('Deploying L2 contracts', contract.deployL2([], true, false));
    await announced('Initializing governance', contract.initializeGovernance());
}

// Wrapper that writes an announcement and completion notes for each executed task.
export async function announced(fn: string, promise: Promise<void> | void) {
    const announceLine = `${entry('>')} ${announce(fn)}`;
    const separator = '-'.repeat(fn.length + 2); // 2 is the length of "> ".
    console.log(`\n` + separator); // So it's easier to see each individual step in the console.
    console.log(announceLine);

    const start = new Date().getTime();
    // The actual execution part
    await promise;

    const time = new Date().getTime() - start;
    const successLine = `${success('✔')} ${fn} done`;
    const timestampLine = timestamp(`(${time}ms)`);
    console.log(`${successLine} ${timestampLine}`);
}

export async function submoduleUpdate() {
    await utils.exec('git submodule init');
    await utils.exec('git submodule update');
}

export async function checkEnv() {
    const tools = ['node', 'yarn', 'docker', 'docker-compose', 'cargo'];
    for (const tool of tools) {
        await utils.exec(`which ${tool}`);
    }
    const { stdout: version } = await utils.exec('node --version');
    // Node v14.14 is required because
    // the `fs.rmSync` function was added in v14.14.0
    if ('v14.14' >= version) {
        throw new Error('Error, node.js version 14.14.0 or higher is required');
    }
}

export interface InitArgs {
    skipSubmodulesCheckout: boolean;
    skipEnvSetup: boolean;
    skipPlonkStep: boolean;
    governorPrivateKeyArgs: any[];
    deployerL2ContractInput: {
        args: any[];
        includePaymaster: boolean;
        includeL2WETH: boolean;
    };
    testTokens: {
        deploy: boolean;
        args: any[];
    };
}

const DEFAULT_ARGS: InitArgs = {
    skipSubmodulesCheckout: false,
    skipEnvSetup: false,
    skipPlonkStep: false,
    governorPrivateKeyArgs: [],
    deployerL2ContractInput: { args: [], includePaymaster: true, includeL2WETH: true },
    testTokens: { deploy: true, args: [] }
};

export const initCommand = new Command('init')
    .option('--skip-submodules-checkout')
    .option('--skip-env-setup')
    .option('--env-name <env-name>', 'chain name to use for initialization')
    .description('perform zksync network initialization for development')
    .action(async (cmd: Command) => {
        if (cmd.envName) {
            process.env.ZKSYNC_ENV = cmd.l2ChainName;
            env.reload();
        }

        const initArgs: InitArgs = {
            skipSubmodulesCheckout: cmd.skipSubmodulesCheckout,
            skipEnvSetup: cmd.skipEnvSetup,
            skipPlonkStep: false,
            governorPrivateKeyArgs: [],
            deployerL2ContractInput: { args: [], includePaymaster: true, includeL2WETH: true },
            testTokens: { deploy: true, args: [] }
        };
        await init(initArgs);
    });
export const reinitCommand = new Command('reinit')
    .description('"reinitializes" network. Runs faster than `init`, but requires `init` to be executed prior')
    .option('--env-name <env-name>', 'env name to use for initialization')
    .action(async (cmd: Command) => {
        if (cmd.l2ChainName) {
            process.env.ZKSYNC_ENV = cmd.envName;
            env.reload();
        }
        await reinit();
    });
export const lightweightInitCommand = new Command('lightweight-init')
    .description('perform lightweight zksync network initialization for development')
    .option('--env-name <env-name>', 'env name to use for initialization')
    .action(async (cmd: Command) => {
        if (cmd.l2ChainName) {
            process.env.ZKSYNC_ENV = cmd.envName;
            env.reload();
        }
        await lightweightInit();
    });
export const initHyperCommand = new Command('init-hyper')
    .description('initialize just the L2, currently with own bridge')
    .option('--env-name <env-name>', 'env name to use for initialization')
    .action(async (cmd: Command) => {
        if (cmd.l2ChainName) {
            process.env.ZKSYNC_ENV = cmd.envName;
            env.reload();
        }

        await initHyperchain();
    });<|MERGE_RESOLUTION|>--- conflicted
+++ resolved
@@ -18,24 +18,13 @@
 const timestamp = chalk.grey;
 
 export async function init(initArgs: InitArgs = DEFAULT_ARGS) {
-<<<<<<< HEAD
     await initSetup(initArgs);
     await initBridgehubStateTransition(initArgs);
     await initHyperchain(initArgs);
 }
 
 async function initSetup(initArgs: InitArgs = DEFAULT_ARGS) {
-    const { skipSubmodulesCheckout, skipEnvSetup, testTokens } = initArgs;
-=======
-    const {
-        skipSubmodulesCheckout,
-        skipEnvSetup,
-        skipPlonkStep,
-        testTokens,
-        governorPrivateKeyArgs,
-        deployerL2ContractInput
-    } = initArgs;
->>>>>>> 7c137b72
+    const { skipSubmodulesCheckout, skipEnvSetup, testTokens,skipPlonkStep } = initArgs;
 
     if (!process.env.CI && !skipEnvSetup) {
         await announced('Pulling images', docker.pull());
@@ -58,7 +47,7 @@
 }
 
 export async function initBridgehubStateTransition(initArgs: InitArgs = DEFAULT_ARGS) {
-    const { governorPrivateKeyArgs } = initArgs;
+    const { governorPrivateKeyArgs,deployerL2ContractInput } = initArgs;
 
     await announced('Building L1 L2 contracts', contract.build());
 
@@ -72,9 +61,11 @@
 
     await announced('Running server genesis setup', server.genesisFromSources());
     await announced('Deploying L1 contracts', contract.redeployL1(governorPrivateKeyArgs));
-<<<<<<< HEAD
     await announced('Initializing bridges', contract.initializeBridges(governorPrivateKeyArgs));
-    await announced('Initializing governance', contract.initializeGovernance(governorPrivateKeyArgs));
+    await announced('Initializing governance', contract.initializeGovernance([
+        ...governorPrivateKeyArgs,
+        !deployerL2ContractInput.includeL2WETH ? ['--skip-weth-bridge'] : []
+    ]));
 }
 
 export async function initHyperchain(initArgs: InitArgs = DEFAULT_ARGS) {
@@ -92,10 +83,7 @@
 
     await announced('Registering Hyperchain', contract.registerHyperchain([]));
     await announced('Reloading env', env.reload());
-    await announced('Initializing validator', contract.initializeValidator());
-=======
     await announced('Initializing validator', contract.initializeValidator(governorPrivateKeyArgs));
->>>>>>> 7c137b72
     await announced('Initialize L1 allow list', contract.initializeL1AllowList(governorPrivateKeyArgs));
     await announced(
         'Deploying L2 contracts',
@@ -105,22 +93,13 @@
             deployerL2ContractInput.includeL2WETH
         )
     );
-<<<<<<< HEAD
-    await announced('Initializing L2 WETH token', contract.initializeWethToken(governorPrivateKeyArgs));
-    await announced('Initializing governance of chain', contract.initializeGovernanceChain(governorPrivateKeyArgs));
-=======
-
     if (deployerL2ContractInput.includeL2WETH) {
         await announced('Initializing L2 WETH token', contract.initializeWethToken(governorPrivateKeyArgs));
     }
-    await announced(
-        'Initializing governance',
-        contract.initializeGovernance([
-            ...governorPrivateKeyArgs,
-            !deployerL2ContractInput.includeL2WETH ? ['--skip-weth-bridge'] : []
-        ])
-    );
->>>>>>> 7c137b72
+    await announced('Initializing governance of chain', contract.initializeGovernanceChain([
+        ...governorPrivateKeyArgs,
+        !deployerL2ContractInput.includeL2WETH ? ['--skip-weth-bridge'] : []
+    ]));
 }
 
 // A smaller version of `init` that "resets" the localhost environment, for which `init` was already called before.
