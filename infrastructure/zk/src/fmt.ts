--- conflicted
+++ resolved
@@ -1,6 +1,6 @@
 import { Command } from 'commander';
+import { formatSqlxQueries } from './format_sql';
 import * as utils from './utils';
-import { formatSqlxQueries } from './format_sql';
 
 const EXTENSIONS = ['ts', 'md', 'sol', 'js'];
 const CONFIG_PATH = 'etc/prettier-config';
@@ -50,17 +50,13 @@
     await utils.spawn(command);
 }
 
-<<<<<<< HEAD
-const ARGS = [...EXTENSIONS, 'rust', 'contracts'];
-=======
 export async function runAllRustFormatters(check: boolean = false) {
     // we need to run those two steps one by one as they operate on the same set of files
     await formatSqlxQueries(check);
     await rustfmt(check);
 }
 
-const ARGS = [...EXTENSIONS, 'rust', 'l1-contracts', 'l2-contracts', 'system-contracts'];
->>>>>>> c55a6582
+const ARGS = [...EXTENSIONS, 'rust', 'contracts'];
 
 export const command = new Command('fmt')
     .description('format code with prettier & rustfmt')
@@ -82,15 +78,8 @@
         } else {
             // Run all the checks concurrently.
             const promises = EXTENSIONS.map((ext) => prettier(ext, cmd.check));
-<<<<<<< HEAD
-            promises.push(rustfmt(cmd.check));
+            promises.push(runAllRustFormatters(cmd.check));
             promises.push(prettierContracts(cmd.check));
-=======
-            promises.push(runAllRustFormatters(cmd.check));
-            promises.push(prettierL1Contracts(cmd.check));
-            promises.push(prettierL2Contracts(cmd.check));
-            promises.push(prettierSystemContracts(cmd.check));
->>>>>>> c55a6582
             await Promise.all(promises);
         }
     });
